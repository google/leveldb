--- conflicted
+++ resolved
@@ -237,7 +237,6 @@
   PUBLIC
     $<BUILD_INTERFACE:${PROJECT_SOURCE_DIR}/include>
 )
-<<<<<<< HEAD
 if(LEVELDB_INSTALL)
   include(GNUInstallDirs)
   target_include_directories(leveldb
@@ -245,11 +244,9 @@
     $<INSTALL_INTERFACE:${CMAKE_INSTALL_INCLUDEDIR}>
   )
 endif(LEVELDB_INSTALL)
-=======
 
 set_target_properties(leveldb
   PROPERTIES VERSION ${PROJECT_VERSION} SOVERSION ${PROJECT_VERSION_MAJOR})
->>>>>>> 58a89bbc
 
 target_compile_definitions(leveldb
   PRIVATE
