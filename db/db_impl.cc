// Copyright (c) 2011 The LevelDB Authors. All rights reserved.
// Use of this source code is governed by a BSD-style license that can be
// found in the LICENSE file. See the AUTHORS file for names of contributors.

#include "db/db_impl.h"

#include <algorithm>
#include <atomic>
#include <cstdint>
#include <cstdio>
#include <set>
#include <string>
#include <vector>

#include "db/builder.h"
#include "db/db_iter.h"
#include "db/dbformat.h"
#include "db/filename.h"
#include "db/log_reader.h"
#include "db/log_writer.h"
#include "db/memtable.h"
#include "db/table_cache.h"
#include "db/version_set.h"
#include "db/write_batch_internal.h"
#include "leveldb/db.h"
#include "leveldb/env.h"
#include "leveldb/status.h"
#include "leveldb/table.h"
#include "leveldb/table_builder.h"
#include "port/port.h"
#include "table/block.h"
#include "table/merger.h"
#include "table/two_level_iterator.h"
#include "util/coding.h"
#include "util/logging.h"
#include "util/mutexlock.h"

namespace leveldb {

const int kNumNonTableCacheFiles = 10;

// Information kept for every waiting writer
struct DBImpl::Writer {
  explicit Writer(port::Mutex* mu)
      : batch(nullptr), sync(false), done(false), cv(mu) {}

  Status status;
  WriteBatch* batch;
  bool sync;
  bool done;
  port::CondVar cv;
};

struct DBImpl::CompactionState {
  // Files produced by compaction
  struct Output {
    uint64_t number;
    uint64_t file_size;
    InternalKey smallest, largest;
  };

  Output* current_output() { return &outputs[outputs.size() - 1]; }

  explicit CompactionState(Compaction* c)
      : compaction(c),
        smallest_snapshot(0),
        outfile(nullptr),
        builder(nullptr),
        total_bytes(0) {}

  Compaction* const compaction;

  // Sequence numbers < smallest_snapshot are not significant since we
  // will never have to service a snapshot below smallest_snapshot.
  // Therefore if we have seen a sequence number S <= smallest_snapshot,
  // we can drop all entries for the same key with sequence numbers < S.
  SequenceNumber smallest_snapshot;

  std::vector<Output> outputs;

  // State kept for output being generated
  WritableFile* outfile;
  TableBuilder* builder;

  uint64_t total_bytes;
};

// Fix user-supplied options to be reasonable
template <class T, class V>
static void ClipToRange(T* ptr, V minvalue, V maxvalue) {
  if (static_cast<V>(*ptr) > maxvalue) *ptr = maxvalue;
  if (static_cast<V>(*ptr) < minvalue) *ptr = minvalue;
}
Options SanitizeOptions(const std::string& dbname,
                        const InternalKeyComparator* icmp,
                        const InternalFilterPolicy* ipolicy,
                        const Options& src) {
  Options result = src;
  result.comparator = icmp;
  result.filter_policy = (src.filter_policy != nullptr) ? ipolicy : nullptr;
  ClipToRange(&result.max_open_files, 64 + kNumNonTableCacheFiles, 50000);
  ClipToRange(&result.write_buffer_size, 64 << 10, 1 << 30);
  ClipToRange(&result.max_file_size, 1 << 20, 1 << 30);
  ClipToRange(&result.block_size, 1 << 10, 4 << 20);
  if (result.info_log == nullptr) {
    // Open a log file in the same directory as the db
    src.env->CreateDir(dbname);  // In case it does not exist
    src.env->RenameFile(InfoLogFileName(dbname), OldInfoLogFileName(dbname));
    Status s = src.env->NewLogger(InfoLogFileName(dbname), &result.info_log);
    if (!s.ok()) {
      // No place suitable for logging
      result.info_log = nullptr;
    }
  }
  if (result.block_cache == nullptr) {
    result.block_cache = NewLRUCache(8 << 20);
  }
  return result;
}

static int TableCacheSize(const Options& sanitized_options) {
  // Reserve ten files or so for other uses and give the rest to TableCache.
  return sanitized_options.max_open_files - kNumNonTableCacheFiles;
}

DBImpl::DBImpl(const Options& raw_options, const std::string& dbname)
    : env_(raw_options.env),
      internal_comparator_(raw_options.comparator),
      internal_filter_policy_(raw_options.filter_policy),
      options_(SanitizeOptions(dbname, &internal_comparator_,
                               &internal_filter_policy_, raw_options)),
      owns_info_log_(options_.info_log != raw_options.info_log),
      owns_cache_(options_.block_cache != raw_options.block_cache),
      dbname_(dbname),
      table_cache_(new TableCache(dbname_, options_, TableCacheSize(options_))),
      db_lock_(nullptr),
      shutting_down_(false),
      background_work_finished_signal_(&mutex_),
      mem_(nullptr),
      imm_(nullptr),
      has_imm_(false),
      logfile_(nullptr),
      logfile_number_(0),
      log_(nullptr),
      seed_(0),
      tmp_batch_(new WriteBatch),
      background_compaction_scheduled_(false),
      manual_compaction_(nullptr),
      versions_(new VersionSet(dbname_, &options_, table_cache_,
                               &internal_comparator_)) {}

DBImpl::~DBImpl() {
  // Wait for background work to finish.
  mutex_.Lock();
  shutting_down_.store(true, std::memory_order_release);
  while (background_compaction_scheduled_) {
    background_work_finished_signal_.Wait();
  }
  mutex_.Unlock();

  if (db_lock_ != nullptr) {
    env_->UnlockFile(db_lock_);
  }

  delete versions_;
  if (mem_ != nullptr) mem_->Unref();
  if (imm_ != nullptr) imm_->Unref();
  delete tmp_batch_;
  delete log_;
  delete logfile_;
  delete table_cache_;

  if (owns_info_log_) {
    delete options_.info_log;
  }
  if (owns_cache_) {
    delete options_.block_cache;
  }
}

Status DBImpl::NewDB() {
  VersionEdit new_db;
  new_db.SetComparatorName(user_comparator()->Name());
  new_db.SetLogNumber(0);
  new_db.SetNextFile(2);
  new_db.SetLastSequence(0);

  const std::string manifest = DescriptorFileName(dbname_, 1);
  WritableFile* file;
  Status s = env_->NewWritableFile(manifest, &file);
  if (!s.ok()) {
    return s;
  }
  {
    log::Writer log(file);
    std::string record;
    new_db.EncodeTo(&record);
    s = log.AddRecord(record);
    if (s.ok()) {
      s = file->Sync();
    }
    if (s.ok()) {
      s = file->Close();
    }
  }
  delete file;
  if (s.ok()) {
    // Make "CURRENT" file that points to the new manifest file.
    s = SetCurrentFile(env_, dbname_, 1);
  } else {
    env_->RemoveFile(manifest);
  }
  return s;
}

void DBImpl::MaybeIgnoreError(Status* s) const {
  if (s->ok() || options_.paranoid_checks) {
    // No change needed
  } else {
    Log(options_.info_log, "Ignoring error %s", s->ToString().c_str());
    *s = Status::OK();
  }
}

void DBImpl::RemoveObsoleteFiles() {
  mutex_.AssertHeld();

  if (!bg_error_.ok()) {
    // After a background error, we don't know whether a new version may
    // or may not have been committed, so we cannot safely garbage collect.
    return;
  }

  // Make a set of all of the live files
  std::set<uint64_t> live = pending_outputs_;
  versions_->AddLiveFiles(&live);

  std::vector<std::string> filenames;
  env_->GetChildren(dbname_, &filenames);  // Ignoring errors on purpose
  uint64_t number;
  FileType type;
  std::vector<std::string> files_to_delete;
  for (std::string& filename : filenames) {
    if (ParseFileName(filename, &number, &type)) {
      bool keep = true;
      switch (type) {
        case kLogFile:
          keep = ((number >= versions_->LogNumber()) ||
                  (number == versions_->PrevLogNumber()));
          break;
        case kDescriptorFile:
          // Keep my manifest file, and any newer incarnations'
          // (in case there is a race that allows other incarnations)
          keep = (number >= versions_->ManifestFileNumber());
          break;
        case kTableFile:
          keep = (live.find(number) != live.end());
          break;
        case kTempFile:
          // Any temp files that are currently being written to must
          // be recorded in pending_outputs_, which is inserted into "live"
          keep = (live.find(number) != live.end());
          break;
        case kCurrentFile:
        case kDBLockFile:
        case kInfoLogFile:
          keep = true;
          break;
      }

      if (!keep) {
        files_to_delete.push_back(std::move(filename));
        if (type == kTableFile) {
          table_cache_->Evict(number);
        }
        Log(options_.info_log, "Delete type=%d #%lld\n", static_cast<int>(type),
            static_cast<unsigned long long>(number));
      }
    }
  }

  // While deleting all files unblock other threads. All files being deleted
  // have unique names which will not collide with newly created files and
  // are therefore safe to delete while allowing other threads to proceed.
  mutex_.Unlock();
  for (const std::string& filename : files_to_delete) {
    env_->RemoveFile(dbname_ + "/" + filename);
  }
  mutex_.Lock();
}

Status DBImpl::Recover(VersionEdit* edit, bool* save_manifest) {
  mutex_.AssertHeld();

  // Ignore error from CreateDir since the creation of the DB is
  // committed only when the descriptor is created, and this directory
  // may already exist from a previous failed creation attempt.
  env_->CreateDir(dbname_);
  assert(db_lock_ == nullptr);
  Status s = env_->LockFile(LockFileName(dbname_), &db_lock_);
  if (!s.ok()) {
    return s;
  }

  if (!env_->FileExists(CurrentFileName(dbname_))) {
    if (options_.create_if_missing) {
      Log(options_.info_log, "Creating DB %s since it was missing.",
          dbname_.c_str());
      s = NewDB();
      if (!s.ok()) {
        return s;
      }
    } else {
      return Status::InvalidArgument(
          dbname_, "does not exist (create_if_missing is false)");
    }
  } else {
    if (options_.error_if_exists) {
      return Status::InvalidArgument(dbname_,
                                     "exists (error_if_exists is true)");
    }
  }

  s = versions_->Recover(save_manifest);
  if (!s.ok()) {
    return s;
  }
  SequenceNumber max_sequence(0);

  // Recover from all newer log files than the ones named in the
  // descriptor (new log files may have been added by the previous
  // incarnation without registering them in the descriptor).
  //
  // Note that PrevLogNumber() is no longer used, but we pay
  // attention to it in case we are recovering a database
  // produced by an older version of leveldb.
  const uint64_t min_log = versions_->LogNumber();
  const uint64_t prev_log = versions_->PrevLogNumber();
  std::vector<std::string> filenames;
  s = env_->GetChildren(dbname_, &filenames);
  if (!s.ok()) {
    return s;
  }
  std::set<uint64_t> expected;
  versions_->AddLiveFiles(&expected);
  uint64_t number;
  FileType type;
  std::vector<uint64_t> logs;
  for (size_t i = 0; i < filenames.size(); i++) {
    if (ParseFileName(filenames[i], &number, &type)) {
      expected.erase(number);
      if (type == kLogFile && ((number >= min_log) || (number == prev_log)))
        logs.push_back(number);
    }
  }
  if (!expected.empty()) {
    char buf[50];
    std::snprintf(buf, sizeof(buf), "%d missing files; e.g.",
                  static_cast<int>(expected.size()));
    return Status::Corruption(buf, TableFileName(dbname_, *(expected.begin())));
  }

  // Recover in the order in which the logs were generated
  std::sort(logs.begin(), logs.end());
  for (size_t i = 0; i < logs.size(); i++) {
    s = RecoverLogFile(logs[i], (i == logs.size() - 1), save_manifest, edit,
                       &max_sequence);
    if (!s.ok()) {
      return s;
    }

    // The previous incarnation may not have written any MANIFEST
    // records after allocating this log number.  So we manually
    // update the file number allocation counter in VersionSet.
    versions_->MarkFileNumberUsed(logs[i]);
  }

  if (versions_->LastSequence() < max_sequence) {
    versions_->SetLastSequence(max_sequence);
  }

  return Status::OK();
}

Status DBImpl::RecoverLogFile(uint64_t log_number, bool last_log,
                              bool* save_manifest, VersionEdit* edit,
                              SequenceNumber* max_sequence) {
  struct LogReporter : public log::Reader::Reporter {
    Env* env;
    Logger* info_log;
    const char* fname;
    Status* status;  // null if options_.paranoid_checks==false
    void Corruption(size_t bytes, const Status& s) override {
      Log(info_log, "%s%s: dropping %d bytes; %s",
          (this->status == nullptr ? "(ignoring error) " : ""), fname,
          static_cast<int>(bytes), s.ToString().c_str());
      if (this->status != nullptr && this->status->ok()) *this->status = s;
    }
  };

  mutex_.AssertHeld();

  // Open the log file
  std::string fname = LogFileName(dbname_, log_number);
  SequentialFile* file;
  Status status = env_->NewSequentialFile(fname, &file);
  if (!status.ok()) {
    MaybeIgnoreError(&status);
    return status;
  }

  // Create the log reader.
  LogReporter reporter;
  reporter.env = env_;
  reporter.info_log = options_.info_log;
  reporter.fname = fname.c_str();
  reporter.status = (options_.paranoid_checks ? &status : nullptr);
  // We intentionally make log::Reader do checksumming even if
  // paranoid_checks==false so that corruptions cause entire commits
  // to be skipped instead of propagating bad information (like overly
  // large sequence numbers).
  log::Reader reader(file, &reporter, true /*checksum*/, 0 /*initial_offset*/);
  Log(options_.info_log, "Recovering log #%llu",
      (unsigned long long)log_number);

  // Read all the records and add to a memtable
  std::string scratch;
  Slice record;
  WriteBatch batch;
  int compactions = 0;
  MemTable* mem = nullptr;
  while (reader.ReadRecord(&record, &scratch) && status.ok()) {
    if (record.size() < 12) {
      reporter.Corruption(record.size(),
                          Status::Corruption("log record too small"));
      continue;
    }
    WriteBatchInternal::SetContents(&batch, record);

    if (mem == nullptr) {
      mem = new MemTable(internal_comparator_);
      mem->Ref();
    }
    status = WriteBatchInternal::InsertInto(&batch, mem);
    MaybeIgnoreError(&status);
    if (!status.ok()) {
      break;
    }
    const SequenceNumber last_seq = WriteBatchInternal::Sequence(&batch) +
                                    WriteBatchInternal::Count(&batch) - 1;
    if (last_seq > *max_sequence) {
      *max_sequence = last_seq;
    }

    if (mem->ApproximateMemoryUsage() > options_.write_buffer_size) {
      compactions++;
      *save_manifest = true;
      status = WriteLevel0Table(mem, edit, nullptr);
      mem->Unref();
      mem = nullptr;
      if (!status.ok()) {
        // Reflect errors immediately so that conditions like full
        // file-systems cause the DB::Open() to fail.
        break;
      }
    }
  }

  delete file;

  // See if we should keep reusing the last log file.
  if (status.ok() && options_.reuse_logs && last_log && compactions == 0) {
    assert(logfile_ == nullptr);
    assert(log_ == nullptr);
    assert(mem_ == nullptr);
    uint64_t lfile_size;
    if (env_->GetFileSize(fname, &lfile_size).ok() &&
        env_->NewAppendableFile(fname, &logfile_).ok()) {
      Log(options_.info_log, "Reusing old log %s \n", fname.c_str());
      log_ = new log::Writer(logfile_, lfile_size);
      logfile_number_ = log_number;
      if (mem != nullptr) {
        mem_ = mem;
        mem = nullptr;
      } else {
        // mem can be nullptr if lognum exists but was empty.
        mem_ = new MemTable(internal_comparator_);
        mem_->Ref();
      }
    }
  }

  if (mem != nullptr) {
    // mem did not get reused; compact it.
    if (status.ok()) {
      *save_manifest = true;
      status = WriteLevel0Table(mem, edit, nullptr);
    }
    mem->Unref();
  }

  return status;
}

Status DBImpl::WriteLevel0Table(MemTable* mem, VersionEdit* edit,
                                Version* base) {
  mutex_.AssertHeld();
  const uint64_t start_micros = env_->NowMicros();
  FileMetaData meta;
  meta.number = versions_->NewFileNumber();
  pending_outputs_.insert(meta.number);
  Iterator* iter = mem->NewIterator();
  Log(options_.info_log, "Level-0 table #%llu: started",
      (unsigned long long)meta.number);

  Status s;
  {
    mutex_.Unlock();
    s = BuildTable(dbname_, env_, options_, table_cache_, iter, &meta);
    mutex_.Lock();
  }

  Log(options_.info_log, "Level-0 table #%llu: %lld bytes %s",
      (unsigned long long)meta.number, (unsigned long long)meta.file_size,
      s.ToString().c_str());
  delete iter;
  pending_outputs_.erase(meta.number);

  // Note that if file_size is zero, the file has been deleted and
  // should not be added to the manifest.
  int level = 0;
  if (s.ok() && meta.file_size > 0) {
    const Slice min_user_key = meta.smallest.user_key();
    const Slice max_user_key = meta.largest.user_key();
    if (base != nullptr) {
      level = base->PickLevelForMemTableOutput(min_user_key, max_user_key);
    }
    edit->AddFile(level, meta.number, meta.file_size, meta.smallest,
                  meta.largest);
  }

  CompactionStats stats;
  stats.micros = env_->NowMicros() - start_micros;
  stats.bytes_written = meta.file_size;
  stats_[level].Add(stats);
  return s;
}

void DBImpl::CompactMemTable() {
  mutex_.AssertHeld();
  assert(imm_ != nullptr);

  // Save the contents of the memtable as a new Table
  VersionEdit edit;
  Version* base = versions_->current();
  base->Ref();
  Status s = WriteLevel0Table(imm_, &edit, base);
  base->Unref();

  if (s.ok() && shutting_down_.load(std::memory_order_acquire)) {
    s = Status::IOError("Deleting DB during memtable compaction");
  }

  // Replace immutable memtable with the generated Table
  if (s.ok()) {
    edit.SetPrevLogNumber(0);
    edit.SetLogNumber(logfile_number_);  // Earlier logs no longer needed
    s = versions_->LogAndApply(&edit, &mutex_);
  }

  if (s.ok()) {
    // Commit to the new state
    imm_->Unref();
    imm_ = nullptr;
    has_imm_.store(false, std::memory_order_release);
    RemoveObsoleteFiles();
  } else {
    RecordBackgroundError(s);
  }
}

void DBImpl::CompactRange(const Slice* begin, const Slice* end) {
  int max_level_with_files = 1;
  {
    MutexLock l(&mutex_);
    Version* base = versions_->current();
    for (int level = 1; level < config::kNumLevels; level++) {
      if (base->OverlapInLevel(level, begin, end)) {
        max_level_with_files = level;
      }
    }
  }
  TEST_CompactMemTable();  // TODO(sanjay): Skip if memtable does not overlap
  for (int level = 0; level < max_level_with_files; level++) {
    TEST_CompactRange(level, begin, end);
  }
}

void DBImpl::TEST_CompactRange(int level, const Slice* begin,
                               const Slice* end) {
  assert(level >= 0);
  assert(level + 1 < config::kNumLevels);

  InternalKey begin_storage, end_storage;

  ManualCompaction manual;
  manual.level = level;
  manual.done = false;
  if (begin == nullptr) {
    manual.begin = nullptr;
  } else {
    begin_storage = InternalKey(*begin, kMaxSequenceNumber, kValueTypeForSeek);
    manual.begin = &begin_storage;
  }
  if (end == nullptr) {
    manual.end = nullptr;
  } else {
    end_storage = InternalKey(*end, 0, static_cast<ValueType>(0));
    manual.end = &end_storage;
  }

  MutexLock l(&mutex_);
  while (!manual.done && !shutting_down_.load(std::memory_order_acquire) &&
         bg_error_.ok()) {
    if (manual_compaction_ == nullptr) {  // Idle
      manual_compaction_ = &manual;
      MaybeScheduleCompaction();
    } else {  // Running either my compaction or another compaction.
      background_work_finished_signal_.Wait();
    }
  }
  if (manual_compaction_ == &manual) {
    // Cancel my manual compaction since we aborted early for some reason.
    manual_compaction_ = nullptr;
  }
}

Status DBImpl::TEST_CompactMemTable() {
  // nullptr batch means just wait for earlier writes to be done
  Status s = Write(WriteOptions(), nullptr);
  if (s.ok()) {
    // Wait until the compaction completes
    MutexLock l(&mutex_);
    while (imm_ != nullptr && bg_error_.ok()) {
      background_work_finished_signal_.Wait();
    }
    if (imm_ != nullptr) {
      s = bg_error_;
    }
  }
  return s;
}

void DBImpl::RecordBackgroundError(const Status& s) {
  mutex_.AssertHeld();
  if (bg_error_.ok()) {
    bg_error_ = s;
    background_work_finished_signal_.SignalAll();
  }
}

void DBImpl::MaybeScheduleCompaction() {
  mutex_.AssertHeld();
  if (background_compaction_scheduled_) {
    // Already scheduled
  } else if (shutting_down_.load(std::memory_order_acquire)) {
    // DB is being deleted; no more background compactions
  } else if (!bg_error_.ok()) {
    // Already got an error; no more changes
  } else if (imm_ == nullptr && manual_compaction_ == nullptr &&
             !versions_->NeedsCompaction()) {
    // No work to be done
  } else {
    background_compaction_scheduled_ = true;
    env_->Schedule(&DBImpl::BGWork, this);
  }
}

void DBImpl::BGWork(void* db) {
  reinterpret_cast<DBImpl*>(db)->BackgroundCall();
}

void DBImpl::BackgroundCall() {
  MutexLock l(&mutex_);
  assert(background_compaction_scheduled_);
  if (shutting_down_.load(std::memory_order_acquire)) {
    // No more background work when shutting down.
  } else if (!bg_error_.ok()) {
    // No more background work after a background error.
  } else {
    BackgroundCompaction();
  }

  background_compaction_scheduled_ = false;

  // Previous compaction may have produced too many files in a level,
  // so reschedule another compaction if needed.
  MaybeScheduleCompaction();
  background_work_finished_signal_.SignalAll();
}

void DBImpl::BackgroundCompaction() {
  mutex_.AssertHeld();

  if (imm_ != nullptr) {
    CompactMemTable();
    return;
  }

  Compaction* c;
  bool is_manual = (manual_compaction_ != nullptr);
  InternalKey manual_end;
  if (is_manual) {
    ManualCompaction* m = manual_compaction_;
    c = versions_->CompactRange(m->level, m->begin, m->end);
    m->done = (c == nullptr);
    if (c != nullptr) {
      manual_end = c->input(0, c->num_input_files(0) - 1)->largest;
    }
    Log(options_.info_log,
        "Manual compaction at level-%d from %s .. %s; will stop at %s\n",
        m->level, (m->begin ? m->begin->DebugString().c_str() : "(begin)"),
        (m->end ? m->end->DebugString().c_str() : "(end)"),
        (m->done ? "(end)" : manual_end.DebugString().c_str()));
  } else {
    c = versions_->PickCompaction();
  }

  Status status;
  if (c == nullptr) {
    // Nothing to do
  } else if (!is_manual && c->IsTrivialMove()) {
    // Move file to next level
    assert(c->num_input_files(0) == 1);
    FileMetaData* f = c->input(0, 0);
    c->edit()->RemoveFile(c->level(), f->number);
    c->edit()->AddFile(c->level() + 1, f->number, f->file_size, f->smallest,
                       f->largest);
    status = versions_->LogAndApply(c->edit(), &mutex_);
    if (!status.ok()) {
      RecordBackgroundError(status);
    }
    VersionSet::LevelSummaryStorage tmp;
    Log(options_.info_log, "Moved #%lld to level-%d %lld bytes %s: %s\n",
        static_cast<unsigned long long>(f->number), c->level() + 1,
        static_cast<unsigned long long>(f->file_size),
        status.ToString().c_str(), versions_->LevelSummary(&tmp));
  } else {
    CompactionState* compact = new CompactionState(c);
    status = DoCompactionWork(compact);
    if (!status.ok()) {
      RecordBackgroundError(status);
    }
    CleanupCompaction(compact);
    c->ReleaseInputs();
    RemoveObsoleteFiles();
  }
  delete c;

  if (status.ok()) {
    // Done
  } else if (shutting_down_.load(std::memory_order_acquire)) {
    // Ignore compaction errors found during shutting down
  } else {
    Log(options_.info_log, "Compaction error: %s", status.ToString().c_str());
  }

  if (is_manual) {
    ManualCompaction* m = manual_compaction_;
    if (!status.ok()) {
      m->done = true;
    }
    if (!m->done) {
      // We only compacted part of the requested range.  Update *m
      // to the range that is left to be compacted.
      m->tmp_storage = manual_end;
      m->begin = &m->tmp_storage;
    }
    manual_compaction_ = nullptr;
  }
}

void DBImpl::CleanupCompaction(CompactionState* compact) {
  mutex_.AssertHeld();
  if (compact->builder != nullptr) {
    // May happen if we get a shutdown call in the middle of compaction
    compact->builder->Abandon();
    delete compact->builder;
  } else {
    assert(compact->outfile == nullptr);
  }
  delete compact->outfile;
  for (size_t i = 0; i < compact->outputs.size(); i++) {
    const CompactionState::Output& out = compact->outputs[i];
    pending_outputs_.erase(out.number);
  }
  delete compact;
}

Status DBImpl::OpenCompactionOutputFile(CompactionState* compact) {
  assert(compact != nullptr);
  assert(compact->builder == nullptr);
  uint64_t file_number;
  {
    mutex_.Lock();
    file_number = versions_->NewFileNumber();
    pending_outputs_.insert(file_number);
    CompactionState::Output out;
    out.number = file_number;
    out.smallest.Clear();
    out.largest.Clear();
    compact->outputs.push_back(out);
    mutex_.Unlock();
  }

  // Make the output file
  std::string fname = TableFileName(dbname_, file_number);
  Status s = env_->NewWritableFile(fname, &compact->outfile);
  if (s.ok()) {
    compact->builder = new TableBuilder(options_, compact->outfile);
  }
  return s;
}

Status DBImpl::FinishCompactionOutputFile(CompactionState* compact,
                                          Iterator* input) {
  assert(compact != nullptr);
  assert(compact->outfile != nullptr);
  assert(compact->builder != nullptr);

  const uint64_t output_number = compact->current_output()->number;
  assert(output_number != 0);

  // Check for iterator errors
  Status s = input->status();
  const uint64_t current_entries = compact->builder->NumEntries();
  if (s.ok()) {
    s = compact->builder->Finish();
  } else {
    compact->builder->Abandon();
  }
  const uint64_t current_bytes = compact->builder->FileSize();
  compact->current_output()->file_size = current_bytes;
  compact->total_bytes += current_bytes;
  delete compact->builder;
  compact->builder = nullptr;

  // Finish and check for file errors
  if (s.ok()) {
    s = compact->outfile->Sync();
  }
  if (s.ok()) {
    s = compact->outfile->Close();
  }
  delete compact->outfile;
  compact->outfile = nullptr;

  if (s.ok() && current_entries > 0) {
    // Verify that the table is usable
    Iterator* iter =
        table_cache_->NewIterator(ReadOptions(), output_number, current_bytes);
    s = iter->status();
    delete iter;
    if (s.ok()) {
      Log(options_.info_log, "Generated table #%llu@%d: %lld keys, %lld bytes",
          (unsigned long long)output_number, compact->compaction->level(),
          (unsigned long long)current_entries,
          (unsigned long long)current_bytes);
    }
  }
  return s;
}

Status DBImpl::InstallCompactionResults(CompactionState* compact) {
  mutex_.AssertHeld();
  Log(options_.info_log, "Compacted %d@%d + %d@%d files => %lld bytes",
      compact->compaction->num_input_files(0), compact->compaction->level(),
      compact->compaction->num_input_files(1), compact->compaction->level() + 1,
      static_cast<long long>(compact->total_bytes));

  // Add compaction outputs
  compact->compaction->AddInputDeletions(compact->compaction->edit());
  const int level = compact->compaction->level();
  for (size_t i = 0; i < compact->outputs.size(); i++) {
    const CompactionState::Output& out = compact->outputs[i];
    compact->compaction->edit()->AddFile(level + 1, out.number, out.file_size,
                                         out.smallest, out.largest);
  }
  return versions_->LogAndApply(compact->compaction->edit(), &mutex_);
}

Status DBImpl::DoCompactionWork(CompactionState* compact) {
  const uint64_t start_micros = env_->NowMicros();
  int64_t imm_micros = 0;  // Micros spent doing imm_ compactions

  Log(options_.info_log, "Compacting %d@%d + %d@%d files",
      compact->compaction->num_input_files(0), compact->compaction->level(),
      compact->compaction->num_input_files(1),
      compact->compaction->level() + 1);

  assert(versions_->NumLevelFiles(compact->compaction->level()) > 0);
  assert(compact->builder == nullptr);
  assert(compact->outfile == nullptr);
  if (snapshots_.empty()) {
    compact->smallest_snapshot = versions_->LastSequence();
  } else {
    compact->smallest_snapshot = snapshots_.oldest()->sequence_number();
  }

  Iterator* input = versions_->MakeInputIterator(compact->compaction);

  // Release mutex while we're actually doing the compaction work
  mutex_.Unlock();

  input->SeekToFirst();
  Status status;
  ParsedInternalKey ikey;
  std::string current_user_key;
  bool has_current_user_key = false;
  SequenceNumber last_sequence_for_key = kMaxSequenceNumber;
  while (input->Valid() && !shutting_down_.load(std::memory_order_acquire)) {
    // Prioritize immutable compaction work
    if (has_imm_.load(std::memory_order_relaxed)) {
      const uint64_t imm_start = env_->NowMicros();
      mutex_.Lock();
      if (imm_ != nullptr) {
        CompactMemTable();
        // Wake up MakeRoomForWrite() if necessary.
        background_work_finished_signal_.SignalAll();
      }
      mutex_.Unlock();
      imm_micros += (env_->NowMicros() - imm_start);
    }

    Slice key = input->key();
    if (compact->compaction->ShouldStopBefore(key) &&
        compact->builder != nullptr) {
      status = FinishCompactionOutputFile(compact, input);
      if (!status.ok()) {
        break;
      }
    }

    // Handle key/value, add to state, etc.
    bool drop = false;
    if (!ParseInternalKey(key, &ikey)) {
      // Do not hide error keys
      current_user_key.clear();
      has_current_user_key = false;
      last_sequence_for_key = kMaxSequenceNumber;
    } else {
      if (!has_current_user_key ||
          user_comparator()->Compare(ikey.user_key, Slice(current_user_key)) !=
              0) {
        // First occurrence of this user key
        current_user_key.assign(ikey.user_key.data(), ikey.user_key.size());
        has_current_user_key = true;
        last_sequence_for_key = kMaxSequenceNumber;
      }

      if (last_sequence_for_key <= compact->smallest_snapshot) {
        // Hidden by an newer entry for same user key
        drop = true;  // (A)
      } else if (ikey.type == kTypeDeletion &&
                 ikey.sequence <= compact->smallest_snapshot &&
                 compact->compaction->IsBaseLevelForKey(ikey.user_key)) {
        // For this user key:
        // (1) there is no data in higher levels
        // (2) data in lower levels will have larger sequence numbers
        // (3) data in layers that are being compacted here and have
        //     smaller sequence numbers will be dropped in the next
        //     few iterations of this loop (by rule (A) above).
        // Therefore this deletion marker is obsolete and can be dropped.
        drop = true;
      }

      last_sequence_for_key = ikey.sequence;
    }
#if 0
    Log(options_.info_log,
        "  Compact: %s, seq %d, type: %d %d, drop: %d, is_base: %d, "
        "%d smallest_snapshot: %d",
        ikey.user_key.ToString().c_str(),
        (int)ikey.sequence, ikey.type, kTypeValue, drop,
        compact->compaction->IsBaseLevelForKey(ikey.user_key),
        (int)last_sequence_for_key, (int)compact->smallest_snapshot);
#endif

    if (!drop) {
      // Open output file if necessary
      if (compact->builder == nullptr) {
        status = OpenCompactionOutputFile(compact);
        if (!status.ok()) {
          break;
        }
      }
      if (compact->builder->NumEntries() == 0) {
        compact->current_output()->smallest.DecodeFrom(key);
      }
      compact->current_output()->largest.DecodeFrom(key);
      compact->builder->Add(key, input->value());

      // Close output file if it is big enough
      if (compact->builder->FileSize() >=
          compact->compaction->MaxOutputFileSize()) {
        status = FinishCompactionOutputFile(compact, input);
        if (!status.ok()) {
          break;
        }
      }
    }

    input->Next();
  }

  if (status.ok() && shutting_down_.load(std::memory_order_acquire)) {
    status = Status::IOError("Deleting DB during compaction");
  }
  if (status.ok() && compact->builder != nullptr) {
    status = FinishCompactionOutputFile(compact, input);
  }
  if (status.ok()) {
    status = input->status();
  }
  delete input;
  input = nullptr;

  CompactionStats stats;
  stats.micros = env_->NowMicros() - start_micros - imm_micros;
  for (int which = 0; which < 2; which++) {
    for (int i = 0; i < compact->compaction->num_input_files(which); i++) {
      stats.bytes_read += compact->compaction->input(which, i)->file_size;
    }
  }
  for (size_t i = 0; i < compact->outputs.size(); i++) {
    stats.bytes_written += compact->outputs[i].file_size;
  }

  mutex_.Lock();
  stats_[compact->compaction->level() + 1].Add(stats);

  if (status.ok()) {
    status = InstallCompactionResults(compact);
  }
  if (!status.ok()) {
    RecordBackgroundError(status);
  }
  VersionSet::LevelSummaryStorage tmp;
  Log(options_.info_log, "compacted to: %s", versions_->LevelSummary(&tmp));
  return status;
}

namespace {

struct IterState {
  port::Mutex* const mu;
  Version* const version GUARDED_BY(mu);
  MemTable* const mem GUARDED_BY(mu);
  MemTable* const imm GUARDED_BY(mu);

  IterState(port::Mutex* mutex, MemTable* mem, MemTable* imm, Version* version)
      : mu(mutex), version(version), mem(mem), imm(imm) {}
};

static void CleanupIteratorState(void* arg1, void* arg2) {
  IterState* state = reinterpret_cast<IterState*>(arg1);
  state->mu->Lock();
  state->mem->Unref();
  if (state->imm != nullptr) state->imm->Unref();
  state->version->Unref();
  state->mu->Unlock();
  delete state;
}

}  // anonymous namespace

Iterator* DBImpl::NewInternalIterator(const ReadOptions& options,
                                      SequenceNumber* latest_snapshot,
                                      uint32_t* seed) {
  mutex_.Lock();
  *latest_snapshot = versions_->LastSequence();

  // Collect together all needed child iterators
  std::vector<Iterator*> list;
  list.push_back(mem_->NewIterator());
  mem_->Ref();
  if (imm_ != nullptr) {
    list.push_back(imm_->NewIterator());
    imm_->Ref();
  }
  versions_->current()->AddIterators(options, &list);
  Iterator* internal_iter =
      NewMergingIterator(&internal_comparator_, &list[0], list.size());
  versions_->current()->Ref();

  IterState* cleanup = new IterState(&mutex_, mem_, imm_, versions_->current());
  internal_iter->RegisterCleanup(CleanupIteratorState, cleanup, nullptr);

  *seed = ++seed_;
  mutex_.Unlock();
  return internal_iter;
}

Iterator* DBImpl::TEST_NewInternalIterator() {
  SequenceNumber ignored;
  uint32_t ignored_seed;
  return NewInternalIterator(ReadOptions(), &ignored, &ignored_seed);
}

int64_t DBImpl::TEST_MaxNextLevelOverlappingBytes() {
  MutexLock l(&mutex_);
  return versions_->MaxNextLevelOverlappingBytes();
}

Status DBImpl::Get(const ReadOptions& options, const Slice& key,
                   std::string* value) {
  Status s;
  MutexLock l(&mutex_);
  SequenceNumber snapshot;
  if (options.snapshot != nullptr) {
    snapshot =
        static_cast<const SnapshotImpl*>(options.snapshot)->sequence_number();
  } else {
    snapshot = versions_->LastSequence();
  }

  MemTable* mem = mem_;
  MemTable* imm = imm_;
  Version* current = versions_->current();
  mem->Ref();
  if (imm != nullptr) imm->Ref();
  current->Ref();

  bool have_stat_update = false;
  Version::GetStats stats;

  // Unlock while reading from files and memtables
  {
    mutex_.Unlock();
    // First look in the memtable, then in the immutable memtable (if any).
    LookupKey lkey(key, snapshot);
    if (mem->Get(lkey, value, &s)) {
      // Done
    } else if (imm != nullptr && imm->Get(lkey, value, &s)) {
      // Done
    } else {
      s = current->Get(options, lkey, value, &stats);
      have_stat_update = true;
    }
    mutex_.Lock();
  }

  if (have_stat_update && current->UpdateStats(stats)) {
    MaybeScheduleCompaction();
  }
  mem->Unref();
  if (imm != nullptr) imm->Unref();
  current->Unref();
  return s;
}

Iterator* DBImpl::NewIterator(const ReadOptions& options) {
  SequenceNumber latest_snapshot;
  uint32_t seed;
  Iterator* iter = NewInternalIterator(options, &latest_snapshot, &seed);
  return NewDBIterator(this, user_comparator(), iter,
                       (options.snapshot != nullptr
                            ? static_cast<const SnapshotImpl*>(options.snapshot)
                                  ->sequence_number()
                            : latest_snapshot),
                       seed);
}

void DBImpl::RecordReadSample(Slice key) {
  MutexLock l(&mutex_);
  if (versions_->current()->RecordReadSample(key)) {
    MaybeScheduleCompaction();
  }
}

const Snapshot* DBImpl::GetSnapshot() {
  MutexLock l(&mutex_);
  return snapshots_.New(versions_->LastSequence());
}

void DBImpl::ReleaseSnapshot(const Snapshot* snapshot) {
  MutexLock l(&mutex_);
  snapshots_.Delete(static_cast<const SnapshotImpl*>(snapshot));
}

// Convenience methods
Status DBImpl::Put(const WriteOptions& o, const Slice& key, const Slice& val) {
  return DB::Put(o, key, val);
}

Status DBImpl::Delete(const WriteOptions& options, const Slice& key) {
  return DB::Delete(options, key);
}

Status DBImpl::Write(const WriteOptions& options, WriteBatch* updates) {
  Writer w(&mutex_);
  w.batch = updates;
  w.sync = options.sync;
  w.done = false;

  MutexLock l(&mutex_);
  writers_.push_back(&w);
  while (!w.done && &w != writers_.front()) {
    w.cv.Wait();
  }
  if (w.done) {
    return w.status;
  }

  // May temporarily unlock and wait.
  Status status = MakeRoomForWrite(updates == nullptr);
  uint64_t last_sequence = versions_->LastSequence();
  Writer* last_writer = &w;
  if (status.ok() && updates != nullptr) {  // nullptr batch is for compactions
    WriteBatch* write_batch = BuildBatchGroup(&last_writer);
    WriteBatchInternal::SetSequence(write_batch, last_sequence + 1);
    last_sequence += WriteBatchInternal::Count(write_batch);

    // Add to log and apply to memtable.  We can release the lock
    // during this phase since &w is currently responsible for logging
    // and protects against concurrent loggers and concurrent writes
    // into mem_.
    {
      mutex_.Unlock();
<<<<<<< HEAD
      status = log_->AddRecord(WriteBatchInternal::Contents(updates));
      bool log_error = false;
=======
      status = log_->AddRecord(WriteBatchInternal::Contents(write_batch));
      bool sync_error = false;
>>>>>>> 1b51a3a9
      if (status.ok() && options.sync) {
        status = logfile_->Sync();
      }
      if (status.ok()) {
<<<<<<< HEAD
        status = WriteBatchInternal::InsertInto(updates, mem_);
      } else {
        log_error = true;
=======
        status = WriteBatchInternal::InsertInto(write_batch, mem_);
>>>>>>> 1b51a3a9
      }
      mutex_.Lock();
      if (log_error) {
        // The state of the log file is indeterminate: the log record we
        // just added may or may not show up when the DB is re-opened.
        // So we force the DB into a mode where all future writes fail.
        RecordBackgroundError(status);
      }
    }
    if (write_batch == tmp_batch_) tmp_batch_->Clear();

    versions_->SetLastSequence(last_sequence);
  }

  while (true) {
    Writer* ready = writers_.front();
    writers_.pop_front();
    if (ready != &w) {
      ready->status = status;
      ready->done = true;
      ready->cv.Signal();
    }
    if (ready == last_writer) break;
  }

  // Notify new head of write queue
  if (!writers_.empty()) {
    writers_.front()->cv.Signal();
  }

  return status;
}

// REQUIRES: Writer list must be non-empty
// REQUIRES: First writer must have a non-null batch
WriteBatch* DBImpl::BuildBatchGroup(Writer** last_writer) {
  mutex_.AssertHeld();
  assert(!writers_.empty());
  Writer* first = writers_.front();
  WriteBatch* result = first->batch;
  assert(result != nullptr);

  size_t size = WriteBatchInternal::ByteSize(first->batch);

  // Allow the group to grow up to a maximum size, but if the
  // original write is small, limit the growth so we do not slow
  // down the small write too much.
  size_t max_size = 1 << 20;
  if (size <= (128 << 10)) {
    max_size = size + (128 << 10);
  }

  *last_writer = first;
  std::deque<Writer*>::iterator iter = writers_.begin();
  ++iter;  // Advance past "first"
  for (; iter != writers_.end(); ++iter) {
    Writer* w = *iter;
    if (w->sync && !first->sync) {
      // Do not include a sync write into a batch handled by a non-sync write.
      break;
    }

    if (w->batch != nullptr) {
      size += WriteBatchInternal::ByteSize(w->batch);
      if (size > max_size) {
        // Do not make batch too big
        break;
      }

      // Append to *result
      if (result == first->batch) {
        // Switch to temporary batch instead of disturbing caller's batch
        result = tmp_batch_;
        assert(WriteBatchInternal::Count(result) == 0);
        WriteBatchInternal::Append(result, first->batch);
      }
      WriteBatchInternal::Append(result, w->batch);
    }
    *last_writer = w;
  }
  return result;
}

// REQUIRES: mutex_ is held
// REQUIRES: this thread is currently at the front of the writer queue
Status DBImpl::MakeRoomForWrite(bool force) {
  mutex_.AssertHeld();
  assert(!writers_.empty());
  bool allow_delay = !force;
  Status s;
  while (true) {
    if (!bg_error_.ok()) {
      // Yield previous error
      s = bg_error_;
      break;
    } else if (allow_delay && versions_->NumLevelFiles(0) >=
                                  config::kL0_SlowdownWritesTrigger) {
      // We are getting close to hitting a hard limit on the number of
      // L0 files.  Rather than delaying a single write by several
      // seconds when we hit the hard limit, start delaying each
      // individual write by 1ms to reduce latency variance.  Also,
      // this delay hands over some CPU to the compaction thread in
      // case it is sharing the same core as the writer.
      mutex_.Unlock();
      env_->SleepForMicroseconds(1000);
      allow_delay = false;  // Do not delay a single write more than once
      mutex_.Lock();
    } else if (!force &&
               (mem_->ApproximateMemoryUsage() <= options_.write_buffer_size)) {
      // There is room in current memtable
      break;
    } else if (imm_ != nullptr) {
      // We have filled up the current memtable, but the previous
      // one is still being compacted, so we wait.
      Log(options_.info_log, "Current memtable full; waiting...\n");
      background_work_finished_signal_.Wait();
    } else if (versions_->NumLevelFiles(0) >= config::kL0_StopWritesTrigger) {
      // There are too many level-0 files.
      Log(options_.info_log, "Too many L0 files; waiting...\n");
      background_work_finished_signal_.Wait();
    } else {
      // Attempt to switch to a new memtable and trigger compaction of old
      assert(versions_->PrevLogNumber() == 0);
      uint64_t new_log_number = versions_->NewFileNumber();
      WritableFile* lfile = nullptr;
      s = env_->NewWritableFile(LogFileName(dbname_, new_log_number), &lfile);
      if (!s.ok()) {
        // Avoid chewing through file number space in a tight loop.
        versions_->ReuseFileNumber(new_log_number);
        break;
      }
      delete log_;
      delete logfile_;
      logfile_ = lfile;
      logfile_number_ = new_log_number;
      log_ = new log::Writer(lfile);
      imm_ = mem_;
      has_imm_.store(true, std::memory_order_release);
      mem_ = new MemTable(internal_comparator_);
      mem_->Ref();
      force = false;  // Do not force another compaction if have room
      MaybeScheduleCompaction();
    }
  }
  return s;
}

bool DBImpl::GetProperty(const Slice& property, std::string* value) {
  value->clear();

  MutexLock l(&mutex_);
  Slice in = property;
  Slice prefix("leveldb.");
  if (!in.starts_with(prefix)) return false;
  in.remove_prefix(prefix.size());

  if (in.starts_with("num-files-at-level")) {
    in.remove_prefix(strlen("num-files-at-level"));
    uint64_t level;
    bool ok = ConsumeDecimalNumber(&in, &level) && in.empty();
    if (!ok || level >= config::kNumLevels) {
      return false;
    } else {
      char buf[100];
      std::snprintf(buf, sizeof(buf), "%d",
                    versions_->NumLevelFiles(static_cast<int>(level)));
      *value = buf;
      return true;
    }
  } else if (in == "stats") {
    char buf[200];
    std::snprintf(buf, sizeof(buf),
                  "                               Compactions\n"
                  "Level  Files Size(MB) Time(sec) Read(MB) Write(MB)\n"
                  "--------------------------------------------------\n");
    value->append(buf);
    for (int level = 0; level < config::kNumLevels; level++) {
      int files = versions_->NumLevelFiles(level);
      if (stats_[level].micros > 0 || files > 0) {
        std::snprintf(buf, sizeof(buf), "%3d %8d %8.0f %9.0f %8.0f %9.0f\n",
                      level, files, versions_->NumLevelBytes(level) / 1048576.0,
                      stats_[level].micros / 1e6,
                      stats_[level].bytes_read / 1048576.0,
                      stats_[level].bytes_written / 1048576.0);
        value->append(buf);
      }
    }
    return true;
  } else if (in == "sstables") {
    *value = versions_->current()->DebugString();
    return true;
  } else if (in == "approximate-memory-usage") {
    size_t total_usage = options_.block_cache->TotalCharge();
    if (mem_) {
      total_usage += mem_->ApproximateMemoryUsage();
    }
    if (imm_) {
      total_usage += imm_->ApproximateMemoryUsage();
    }
    char buf[50];
    std::snprintf(buf, sizeof(buf), "%llu",
                  static_cast<unsigned long long>(total_usage));
    value->append(buf);
    return true;
  }

  return false;
}

void DBImpl::GetApproximateSizes(const Range* range, int n, uint64_t* sizes) {
  // TODO(opt): better implementation
  MutexLock l(&mutex_);
  Version* v = versions_->current();
  v->Ref();

  for (int i = 0; i < n; i++) {
    // Convert user_key into a corresponding internal key.
    InternalKey k1(range[i].start, kMaxSequenceNumber, kValueTypeForSeek);
    InternalKey k2(range[i].limit, kMaxSequenceNumber, kValueTypeForSeek);
    uint64_t start = versions_->ApproximateOffsetOf(v, k1);
    uint64_t limit = versions_->ApproximateOffsetOf(v, k2);
    sizes[i] = (limit >= start ? limit - start : 0);
  }

  v->Unref();
}

// Default implementations of convenience methods that subclasses of DB
// can call if they wish
Status DB::Put(const WriteOptions& opt, const Slice& key, const Slice& value) {
  WriteBatch batch;
  batch.Put(key, value);
  return Write(opt, &batch);
}

Status DB::Delete(const WriteOptions& opt, const Slice& key) {
  WriteBatch batch;
  batch.Delete(key);
  return Write(opt, &batch);
}

DB::~DB() = default;

Status DB::Open(const Options& options, const std::string& dbname, DB** dbptr) {
  *dbptr = nullptr;

  DBImpl* impl = new DBImpl(options, dbname);
  impl->mutex_.Lock();
  VersionEdit edit;
  // Recover handles create_if_missing, error_if_exists
  bool save_manifest = false;
  Status s = impl->Recover(&edit, &save_manifest);
  if (s.ok() && impl->mem_ == nullptr) {
    // Create new log and a corresponding memtable.
    uint64_t new_log_number = impl->versions_->NewFileNumber();
    WritableFile* lfile;
    s = options.env->NewWritableFile(LogFileName(dbname, new_log_number),
                                     &lfile);
    if (s.ok()) {
      edit.SetLogNumber(new_log_number);
      impl->logfile_ = lfile;
      impl->logfile_number_ = new_log_number;
      impl->log_ = new log::Writer(lfile);
      impl->mem_ = new MemTable(impl->internal_comparator_);
      impl->mem_->Ref();
    }
  }
  if (s.ok() && save_manifest) {
    edit.SetPrevLogNumber(0);  // No older logs needed after recovery.
    edit.SetLogNumber(impl->logfile_number_);
    s = impl->versions_->LogAndApply(&edit, &impl->mutex_);
  }
  if (s.ok()) {
    impl->RemoveObsoleteFiles();
    impl->MaybeScheduleCompaction();
  }
  impl->mutex_.Unlock();
  if (s.ok()) {
    assert(impl->mem_ != nullptr);
    *dbptr = impl;
  } else {
    delete impl;
  }
  return s;
}

Snapshot::~Snapshot() = default;

Status DestroyDB(const std::string& dbname, const Options& options) {
  Env* env = options.env;
  std::vector<std::string> filenames;
  Status result = env->GetChildren(dbname, &filenames);
  if (!result.ok()) {
    // Ignore error in case directory does not exist
    return Status::OK();
  }

  FileLock* lock;
  const std::string lockname = LockFileName(dbname);
  result = env->LockFile(lockname, &lock);
  if (result.ok()) {
    uint64_t number;
    FileType type;
    for (size_t i = 0; i < filenames.size(); i++) {
      if (ParseFileName(filenames[i], &number, &type) &&
          type != kDBLockFile) {  // Lock file will be deleted at end
        Status del = env->RemoveFile(dbname + "/" + filenames[i]);
        if (result.ok() && !del.ok()) {
          result = del;
        }
      }
    }
    env->UnlockFile(lock);  // Ignore error since state is already gone
    env->RemoveFile(lockname);
    env->RemoveDir(dbname);  // Ignore error in case dir contains other files
  }
  return result;
}

}  // namespace leveldb<|MERGE_RESOLUTION|>--- conflicted
+++ resolved
@@ -1227,24 +1227,15 @@
     // into mem_.
     {
       mutex_.Unlock();
-<<<<<<< HEAD
-      status = log_->AddRecord(WriteBatchInternal::Contents(updates));
+      status = log_->AddRecord(WriteBatchInternal::Contents(write_batch));
       bool log_error = false;
-=======
-      status = log_->AddRecord(WriteBatchInternal::Contents(write_batch));
-      bool sync_error = false;
->>>>>>> 1b51a3a9
       if (status.ok() && options.sync) {
         status = logfile_->Sync();
       }
       if (status.ok()) {
-<<<<<<< HEAD
-        status = WriteBatchInternal::InsertInto(updates, mem_);
+        status = WriteBatchInternal::InsertInto(write_batch, mem_);
       } else {
         log_error = true;
-=======
-        status = WriteBatchInternal::InsertInto(write_batch, mem_);
->>>>>>> 1b51a3a9
       }
       mutex_.Lock();
       if (log_error) {
