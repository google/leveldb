// Copyright (c) 2018 The LevelDB Authors. All rights reserved.
// Use of this source code is governed by a BSD-style license that can be
// found in the LICENSE file. See the AUTHORS file for names of contributors.

// Prevent Windows headers from defining min/max macros and instead
// use STL.
#ifndef NOMINMAX
#define NOMINMAX
#endif  // ifndef NOMINMAX
#include <windows.h>

#include <algorithm>
#include <atomic>
#include <chrono>
#include <condition_variable>
#include <cstddef>
#include <cstdint>
#include <cstdlib>
#include <cstring>
#include <memory>
#include <mutex>
#include <queue>
#include <sstream>
#include <string>
#include <vector>

#include "leveldb/env.h"
#include "leveldb/slice.h"
#include "port/port.h"
#include "port/thread_annotations.h"
#include "util/env_windows_test_helper.h"
#include "util/logging.h"
#include "util/mutexlock.h"
#include "util/windows_logger.h"

namespace leveldb {

namespace {

constexpr const size_t kWritableFileBufferSize = 65536;

// Up to 1000 mmaps for 64-bit binaries; none for 32-bit.
constexpr int kDefaultMmapLimit = (sizeof(void*) >= 8) ? 1000 : 0;

// Can be set by by EnvWindowsTestHelper::SetReadOnlyMMapLimit().
int g_mmap_limit = kDefaultMmapLimit;

std::string GetWindowsErrorMessage(DWORD error_code) {
  std::string message;
  char* error_text = nullptr;
  // Use MBCS version of FormatMessage to match return value.
  size_t error_text_size = ::FormatMessageA(
      FORMAT_MESSAGE_FROM_SYSTEM | FORMAT_MESSAGE_ALLOCATE_BUFFER |
          FORMAT_MESSAGE_IGNORE_INSERTS,
      nullptr, error_code, MAKELANGID(LANG_NEUTRAL, SUBLANG_DEFAULT),
      reinterpret_cast<char*>(&error_text), 0, nullptr);
  if (!error_text) {
    return message;
  }
  message.assign(error_text, error_text_size);
  ::LocalFree(error_text);
  return message;
}

Status WindowsError(const std::string& context, DWORD error_code) {
  if (error_code == ERROR_FILE_NOT_FOUND || error_code == ERROR_PATH_NOT_FOUND)
    return Status::NotFound(context, GetWindowsErrorMessage(error_code));
  return Status::IOError(context, GetWindowsErrorMessage(error_code));
}

class ScopedHandle {
 public:
  ScopedHandle(HANDLE handle) : handle_(handle) {}
  ScopedHandle(const ScopedHandle&) = delete;
  ScopedHandle(ScopedHandle&& other) noexcept : handle_(other.Release()) {}
  ~ScopedHandle() { Close(); }

  ScopedHandle& operator=(const ScopedHandle&) = delete;

  ScopedHandle& operator=(ScopedHandle&& rhs) noexcept {
    if (this != &rhs) handle_ = rhs.Release();
    return *this;
  }

  bool Close() {
    if (!is_valid()) {
      return true;
    }
    HANDLE h = handle_;
    handle_ = INVALID_HANDLE_VALUE;
    return ::CloseHandle(h);
  }

  bool is_valid() const {
    return handle_ != INVALID_HANDLE_VALUE && handle_ != nullptr;
  }

  HANDLE get() const { return handle_; }

  HANDLE Release() {
    HANDLE h = handle_;
    handle_ = INVALID_HANDLE_VALUE;
    return h;
  }

 private:
  HANDLE handle_;
};

// Helper class to limit resource usage to avoid exhaustion.
// Currently used to limit read-only file descriptors and mmap file usage
// so that we do not run out of file descriptors or virtual memory, or run into
// kernel performance problems for very large databases.
class Limiter {
 public:
  // Limit maximum number of resources to |max_acquires|.
  Limiter(int max_acquires) : acquires_allowed_(max_acquires) {}

  Limiter(const Limiter&) = delete;
  Limiter operator=(const Limiter&) = delete;

  // If another resource is available, acquire it and return true.
  // Else return false.
  bool Acquire() {
    int old_acquires_allowed =
        acquires_allowed_.fetch_sub(1, std::memory_order_relaxed);

    if (old_acquires_allowed > 0) return true;

    acquires_allowed_.fetch_add(1, std::memory_order_relaxed);
    return false;
  }

  // Release a resource acquired by a previous call to Acquire() that returned
  // true.
  void Release() { acquires_allowed_.fetch_add(1, std::memory_order_relaxed); }

 private:
  // The number of available resources.
  //
  // This is a counter and is not tied to the invariants of any other class, so
  // it can be operated on safely using std::memory_order_relaxed.
  std::atomic<int> acquires_allowed_;
};

class WindowsSequentialFile : public SequentialFile {
 public:
  WindowsSequentialFile(std::string filename, ScopedHandle handle)
      : handle_(std::move(handle)), filename_(std::move(filename)) {}
  ~WindowsSequentialFile() override {}

  Status Read(size_t n, Slice* result, char* scratch) override {
    DWORD bytes_read;
    // DWORD is 32-bit, but size_t could technically be larger. However leveldb
    // files are limited to leveldb::Options::max_file_size which is clamped to
    // 1<<30 or 1 GiB.
    assert(n <= std::numeric_limits<DWORD>::max());
    if (!::ReadFile(handle_.get(), scratch, static_cast<DWORD>(n), &bytes_read,
                    nullptr)) {
      return WindowsError(filename_, ::GetLastError());
    }

    *result = Slice(scratch, bytes_read);
    return Status::OK();
  }

  Status Skip(uint64_t n) override {
    LARGE_INTEGER distance;
    distance.QuadPart = n;
    if (!::SetFilePointerEx(handle_.get(), distance, nullptr, FILE_CURRENT)) {
      return WindowsError(filename_, ::GetLastError());
    }
    return Status::OK();
  }

 private:
  const ScopedHandle handle_;
  const std::string filename_;
};

class WindowsRandomAccessFile : public RandomAccessFile {
 public:
  WindowsRandomAccessFile(std::string filename, ScopedHandle handle)
      : handle_(std::move(handle)), filename_(std::move(filename)) {}

  ~WindowsRandomAccessFile() override = default;

  Status Read(uint64_t offset, size_t n, Slice* result,
              char* scratch) const override {
    DWORD bytes_read = 0;
    OVERLAPPED overlapped = {0};

    overlapped.OffsetHigh = static_cast<DWORD>(offset >> 32);
    overlapped.Offset = static_cast<DWORD>(offset);
    if (!::ReadFile(handle_.get(), scratch, static_cast<DWORD>(n), &bytes_read,
                    &overlapped)) {
      DWORD error_code = ::GetLastError();
      if (error_code != ERROR_HANDLE_EOF) {
        *result = Slice(scratch, 0);
        return Status::IOError(filename_, GetWindowsErrorMessage(error_code));
      }
    }

    *result = Slice(scratch, bytes_read);
    return Status::OK();
  }

 private:
  const ScopedHandle handle_;
  const std::string filename_;
};

class WindowsMmapReadableFile : public RandomAccessFile {
 public:
  // base[0,length-1] contains the mmapped contents of the file.
  WindowsMmapReadableFile(std::string filename, char* mmap_base, size_t length,
                          Limiter* mmap_limiter)
      : mmap_base_(mmap_base),
        length_(length),
        mmap_limiter_(mmap_limiter),
        filename_(std::move(filename)) {}

  ~WindowsMmapReadableFile() override {
    ::UnmapViewOfFile(mmap_base_);
    mmap_limiter_->Release();
  }

  Status Read(uint64_t offset, size_t n, Slice* result,
              char* scratch) const override {
    if (offset + n > length_) {
      *result = Slice();
      return WindowsError(filename_, ERROR_INVALID_PARAMETER);
    }

    *result = Slice(mmap_base_ + offset, n);
    return Status::OK();
  }

 private:
  char* const mmap_base_;
  const size_t length_;
  Limiter* const mmap_limiter_;
  const std::string filename_;
};

class WindowsWritableFile : public WritableFile {
 public:
  WindowsWritableFile(std::string filename, ScopedHandle handle)
      : pos_(0), handle_(std::move(handle)), filename_(std::move(filename)) {}

  ~WindowsWritableFile() override = default;

  Status Append(const Slice& data) override {
    size_t write_size = data.size();
    const char* write_data = data.data();

    // Fit as much as possible into buffer.
    size_t copy_size = std::min(write_size, kWritableFileBufferSize - pos_);
    std::memcpy(buf_ + pos_, write_data, copy_size);
    write_data += copy_size;
    write_size -= copy_size;
    pos_ += copy_size;
    if (write_size == 0) {
      return Status::OK();
    }

    // Can't fit in buffer, so need to do at least one write.
    Status status = FlushBuffer();
    if (!status.ok()) {
      return status;
    }

    // Small writes go to buffer, large writes are written directly.
    if (write_size < kWritableFileBufferSize) {
      std::memcpy(buf_, write_data, write_size);
      pos_ = write_size;
      return Status::OK();
    }
    return WriteUnbuffered(write_data, write_size);
  }

  Status Close() override {
    Status status = FlushBuffer();
    if (!handle_.Close() && status.ok()) {
      status = WindowsError(filename_, ::GetLastError());
    }
    return status;
  }

  Status Flush() override { return FlushBuffer(); }

  Status Sync() override {
    // On Windows no need to sync parent directory. Its metadata will be updated
    // via the creation of the new file, without an explicit sync.

    Status status = FlushBuffer();
    if (!status.ok()) {
      return status;
    }

    if (!::FlushFileBuffers(handle_.get())) {
      return Status::IOError(filename_,
                             GetWindowsErrorMessage(::GetLastError()));
    }
    return Status::OK();
  }

 private:
  Status FlushBuffer() {
    Status status = WriteUnbuffered(buf_, pos_);
    pos_ = 0;
    return status;
  }

  Status WriteUnbuffered(const char* data, size_t size) {
    DWORD bytes_written;
    if (!::WriteFile(handle_.get(), data, static_cast<DWORD>(size),
                     &bytes_written, nullptr)) {
      return Status::IOError(filename_,
                             GetWindowsErrorMessage(::GetLastError()));
    }
    return Status::OK();
  }

  // buf_[0, pos_-1] contains data to be written to handle_.
  char buf_[kWritableFileBufferSize];
  size_t pos_;

  ScopedHandle handle_;
  const std::string filename_;
};

// Lock or unlock the entire file as specified by |lock|. Returns true
// when successful, false upon failure. Caller should call ::GetLastError()
// to determine cause of failure
bool LockOrUnlock(HANDLE handle, bool lock) {
  if (lock) {
    return ::LockFile(handle,
                      /*dwFileOffsetLow=*/0, /*dwFileOffsetHigh=*/0,
                      /*nNumberOfBytesToLockLow=*/MAXDWORD,
                      /*nNumberOfBytesToLockHigh=*/MAXDWORD);
  } else {
    return ::UnlockFile(handle,
                        /*dwFileOffsetLow=*/0, /*dwFileOffsetHigh=*/0,
                        /*nNumberOfBytesToLockLow=*/MAXDWORD,
                        /*nNumberOfBytesToLockHigh=*/MAXDWORD);
  }
}

class WindowsFileLock : public FileLock {
 public:
  WindowsFileLock(ScopedHandle handle, std::string filename)
      : handle_(std::move(handle)), filename_(std::move(filename)) {}

  const ScopedHandle& handle() const { return handle_; }
  const std::string& filename() const { return filename_; }

 private:
  const ScopedHandle handle_;
  const std::string filename_;
};

class WindowsEnv : public Env {
 public:
  WindowsEnv();
  ~WindowsEnv() override {
    static const char msg[] =
        "WindowsEnv singleton destroyed. Unsupported behavior!\n";
    std::fwrite(msg, 1, sizeof(msg), stderr);
    std::abort();
  }

  Status NewSequentialFile(const std::string& filename,
                           SequentialFile** result) override {
    *result = nullptr;
    DWORD desired_access = GENERIC_READ;
    DWORD share_mode = FILE_SHARE_READ;
    auto wFilename = toUtf16(filename);
    ScopedHandle handle = ::CreateFileW(
        wFilename.c_str(), desired_access, share_mode,
        /*lpSecurityAttributes=*/nullptr, OPEN_EXISTING, FILE_ATTRIBUTE_NORMAL,
        /*hTemplateFile=*/nullptr);
    if (!handle.is_valid()) {
      return WindowsError(filename, ::GetLastError());
    }

    *result = new WindowsSequentialFile(filename, std::move(handle));
    return Status::OK();
  }

  Status NewRandomAccessFile(const std::string& filename,
                             RandomAccessFile** result) override {
    *result = nullptr;
    DWORD desired_access = GENERIC_READ;
    DWORD share_mode = FILE_SHARE_READ;
    auto wFilename = toUtf16(filename);
    ScopedHandle handle =
        ::CreateFileW(wFilename.c_str(), desired_access, share_mode,
                      /*lpSecurityAttributes=*/nullptr, OPEN_EXISTING,
                      FILE_ATTRIBUTE_READONLY,
                      /*hTemplateFile=*/nullptr);
    if (!handle.is_valid()) {
      return WindowsError(filename, ::GetLastError());
    }
    if (!mmap_limiter_.Acquire()) {
      *result = new WindowsRandomAccessFile(filename, std::move(handle));
      return Status::OK();
    }

    LARGE_INTEGER file_size;
    Status status;
    if (!::GetFileSizeEx(handle.get(), &file_size)) {
      mmap_limiter_.Release();
      return WindowsError(filename, ::GetLastError());
    }

    ScopedHandle mapping =
            ::CreateFileMappingW(handle.get(),
                                 /*security attributes=*/nullptr,
                                 PAGE_READONLY,
                                 /*dwMaximumSizeHigh=*/0,
                                 /*dwMaximumSizeLow=*/0,
                                 /*lpName=*/nullptr);
    if (mapping.is_valid()) {
      void* mmap_base = ::MapViewOfFile(mapping.get(), FILE_MAP_READ,
                                        /*dwFileOffsetHigh=*/0,
                                        /*dwFileOffsetLow=*/0,
                                        /*dwNumberOfBytesToMap=*/0);
      if (mmap_base) {
        *result = new WindowsMmapReadableFile(
            filename, reinterpret_cast<char*>(mmap_base),
            static_cast<size_t>(file_size.QuadPart), &mmap_limiter_);
        return Status::OK();
      }
    }
    mmap_limiter_.Release();
    return WindowsError(filename, ::GetLastError());
  }

  Status NewWritableFile(const std::string& filename,
                         WritableFile** result) override {
    DWORD desired_access = GENERIC_WRITE;
    DWORD share_mode = 0;  // Exclusive access.
    auto wFilename = toUtf16(filename);
    ScopedHandle handle = ::CreateFileW(
        wFilename.c_str(), desired_access, share_mode,
        /*lpSecurityAttributes=*/nullptr, CREATE_ALWAYS, FILE_ATTRIBUTE_NORMAL,
        /*hTemplateFile=*/nullptr);
    if (!handle.is_valid()) {
      *result = nullptr;
      return WindowsError(filename, ::GetLastError());
    }

    *result = new WindowsWritableFile(filename, std::move(handle));
    return Status::OK();
  }

  Status NewAppendableFile(const std::string& filename,
                           WritableFile** result) override {
    DWORD desired_access = FILE_APPEND_DATA;
    DWORD share_mode = 0;  // Exclusive access.
    auto wFilename = toUtf16(filename);
    ScopedHandle handle = ::CreateFileW(
        wFilename.c_str(), desired_access, share_mode,
        /*lpSecurityAttributes=*/nullptr, OPEN_ALWAYS, FILE_ATTRIBUTE_NORMAL,
        /*hTemplateFile=*/nullptr);
    if (!handle.is_valid()) {
      *result = nullptr;
      return WindowsError(filename, ::GetLastError());
    }

    *result = new WindowsWritableFile(filename, std::move(handle));
    return Status::OK();
  }

  bool FileExists(const std::string& filename) override {
    auto wFilename = toUtf16(filename);
    return GetFileAttributesW(wFilename.c_str()) != INVALID_FILE_ATTRIBUTES;
  }

  Status GetChildren(const std::string& directory_path,
                     std::vector<std::string>* result) override {
    const std::string find_pattern = directory_path + "\\*";
    WIN32_FIND_DATAW find_data;
    auto wFind_pattern = toUtf16(find_pattern);
    HANDLE dir_handle = ::FindFirstFileW(wFind_pattern.c_str(), &find_data);
    if (dir_handle == INVALID_HANDLE_VALUE) {
      DWORD last_error = ::GetLastError();
      if (last_error == ERROR_FILE_NOT_FOUND) {
        return Status::OK();
      }
      return WindowsError(directory_path, last_error);
    }
    do {
      char base_name[_MAX_FNAME];
      char ext[_MAX_EXT];

      auto find_data_filename = toUtf8(find_data.cFileName);
      if (!_splitpath_s(find_data_filename.c_str(), nullptr, 0, nullptr, 0, base_name,
                        ARRAYSIZE(base_name), ext, ARRAYSIZE(ext))) {
        result->emplace_back(std::string(base_name) + ext);
      }
    } while (::FindNextFileW(dir_handle, &find_data));
    DWORD last_error = ::GetLastError();
    ::FindClose(dir_handle);
    if (last_error != ERROR_NO_MORE_FILES) {
      return WindowsError(directory_path, last_error);
    }
    return Status::OK();
  }

<<<<<<< HEAD
  Status DeleteFile(const std::string& filename) override {
    auto wFilename = toUtf16(filename);
    if (!::DeleteFileW(wFilename.c_str())) {
=======
  Status RemoveFile(const std::string& filename) override {
    if (!::DeleteFileA(filename.c_str())) {
>>>>>>> 5783a793
      return WindowsError(filename, ::GetLastError());
    }
    return Status::OK();
  }

  Status CreateDir(const std::string& dirname) override {
    auto wDirname = toUtf16(dirname);
    if (!::CreateDirectoryW(wDirname.c_str(), nullptr)) {
      return WindowsError(dirname, ::GetLastError());
    }
    return Status::OK();
  }

<<<<<<< HEAD
  Status DeleteDir(const std::string& dirname) override {
    auto wDirname = toUtf16(dirname);
    if (!::RemoveDirectoryW(wDirname.c_str())) {
=======
  Status RemoveDir(const std::string& dirname) override {
    if (!::RemoveDirectoryA(dirname.c_str())) {
>>>>>>> 5783a793
      return WindowsError(dirname, ::GetLastError());
    }
    return Status::OK();
  }

  Status GetFileSize(const std::string& filename, uint64_t* size) override {
    WIN32_FILE_ATTRIBUTE_DATA file_attributes;
    auto wFilename = toUtf16(filename);
    if (!::GetFileAttributesExW(wFilename.c_str(), GetFileExInfoStandard,
                                &file_attributes)) {
      return WindowsError(filename, ::GetLastError());
    }
    ULARGE_INTEGER file_size;
    file_size.HighPart = file_attributes.nFileSizeHigh;
    file_size.LowPart = file_attributes.nFileSizeLow;
    *size = file_size.QuadPart;
    return Status::OK();
  }

  Status RenameFile(const std::string& from, const std::string& to) override {
    // Try a simple move first. It will only succeed when |to| doesn't already
    // exist.
    auto wFrom = toUtf16(from);
    auto wTo = toUtf16(to);
    if (::MoveFileW(wFrom.c_str(), wTo.c_str())) {
      return Status::OK();
    }
    DWORD move_error = ::GetLastError();

    // Try the full-blown replace if the move fails, as ReplaceFile will only
    // succeed when |to| does exist. When writing to a network share, we may not
    // be able to change the ACLs. Ignore ACL errors then
    // (REPLACEFILE_IGNORE_MERGE_ERRORS).
    if (::ReplaceFileW(wTo.c_str(), wFrom.c_str(), /*lpBackupFileName=*/nullptr,
                       REPLACEFILE_IGNORE_MERGE_ERRORS,
                       /*lpExclude=*/nullptr, /*lpReserved=*/nullptr)) {
      return Status::OK();
    }
    DWORD replace_error = ::GetLastError();
    // In the case of FILE_ERROR_NOT_FOUND from ReplaceFile, it is likely that
    // |to| does not exist. In this case, the more relevant error comes from the
    // call to MoveFile.
    if (replace_error == ERROR_FILE_NOT_FOUND ||
        replace_error == ERROR_PATH_NOT_FOUND) {
      return WindowsError(from, move_error);
    } else {
      return WindowsError(from, replace_error);
    }
  }

  Status LockFile(const std::string& filename, FileLock** lock) override {
    *lock = nullptr;
    Status result;
    auto wFilename = toUtf16(filename);
    ScopedHandle handle = ::CreateFileW(
        wFilename.c_str(), GENERIC_READ | GENERIC_WRITE, FILE_SHARE_READ,
        /*lpSecurityAttributes=*/nullptr, OPEN_ALWAYS, FILE_ATTRIBUTE_NORMAL,
        nullptr);
    if (!handle.is_valid()) {
      result = WindowsError(filename, ::GetLastError());
    } else if (!LockOrUnlock(handle.get(), true)) {
      result = WindowsError("lock " + filename, ::GetLastError());
    } else {
      *lock = new WindowsFileLock(std::move(handle), filename);
    }
    return result;
  }

  Status UnlockFile(FileLock* lock) override {
    WindowsFileLock* windows_file_lock =
        reinterpret_cast<WindowsFileLock*>(lock);
    if (!LockOrUnlock(windows_file_lock->handle().get(), false)) {
      return WindowsError("unlock " + windows_file_lock->filename(),
                          ::GetLastError());
    }
    delete windows_file_lock;
    return Status::OK();
  }

  void Schedule(void (*background_work_function)(void* background_work_arg),
                void* background_work_arg) override;

  void StartThread(void (*thread_main)(void* thread_main_arg),
                   void* thread_main_arg) override {
    std::thread new_thread(thread_main, thread_main_arg);
    new_thread.detach();
  }

  Status GetTestDirectory(std::string* result) override {
    const char* env = getenv("TEST_TMPDIR");
    if (env && env[0] != '\0') {
      *result = env;
      return Status::OK();
    }

    wchar_t wtmp_path[MAX_PATH];
    if (!GetTempPathW(ARRAYSIZE(wtmp_path), wtmp_path)) {
      return WindowsError("GetTempPath", ::GetLastError());
    }
    std::string tmp_path = toUtf8(std::wstring(wtmp_path));
    std::stringstream ss;
    ss << tmp_path << "leveldbtest-" << std::this_thread::get_id();
    *result = ss.str();

    // Directory may already exist
    CreateDir(*result);
    return Status::OK();
  }

  Status NewLogger(const std::string& filename, Logger** result) override {
    auto wFilename = toUtf16(filename);
    std::FILE* fp = _wfopen(wFilename.c_str(), L"w");
    if (fp == nullptr) {
      *result = nullptr;
      return WindowsError(filename, ::GetLastError());
    } else {
      *result = new WindowsLogger(fp);
      return Status::OK();
    }
  }

  uint64_t NowMicros() override {
    // GetSystemTimeAsFileTime typically has a resolution of 10-20 msec.
    // TODO(cmumford): Switch to GetSystemTimePreciseAsFileTime which is
    // available in Windows 8 and later.
    FILETIME ft;
    ::GetSystemTimeAsFileTime(&ft);
    // Each tick represents a 100-nanosecond intervals since January 1, 1601
    // (UTC).
    uint64_t num_ticks =
        (static_cast<uint64_t>(ft.dwHighDateTime) << 32) + ft.dwLowDateTime;
    return num_ticks / 10;
  }

  void SleepForMicroseconds(int micros) override {
    std::this_thread::sleep_for(std::chrono::microseconds(micros));
  }

 private:
  void BackgroundThreadMain();

  static void BackgroundThreadEntryPoint(WindowsEnv* env) {
    env->BackgroundThreadMain();
  }

  // Stores the work item data in a Schedule() call.
  //
  // Instances are constructed on the thread calling Schedule() and used on the
  // background thread.
  //
  // This structure is thread-safe beacuse it is immutable.
  struct BackgroundWorkItem {
    explicit BackgroundWorkItem(void (*function)(void* arg), void* arg)
        : function(function), arg(arg) {}

    void (*const function)(void*);
    void* const arg;
  };

  port::Mutex background_work_mutex_;
  port::CondVar background_work_cv_ GUARDED_BY(background_work_mutex_);
  bool started_background_thread_ GUARDED_BY(background_work_mutex_);

  std::queue<BackgroundWorkItem> background_work_queue_
      GUARDED_BY(background_work_mutex_);

  Limiter mmap_limiter_;  // Thread-safe.

  // Converts a Windows wide multi-byte UTF-16 string to a UTF-8 string.
  // See http://utf8everywhere.org/#windows
  std::string toUtf8(const std::wstring& wstr) {
    if (wstr.empty()) return std::string();
    int size_needed = WideCharToMultiByte(
      CP_UTF8, 0, &wstr[0], (int)wstr.size(), NULL, 0, NULL, NULL);
    std::string strTo(size_needed, 0);
    WideCharToMultiByte(CP_UTF8, 0, &wstr[0], (int)wstr.size(), &strTo[0],
      size_needed, NULL, NULL);
    return strTo;
  }

  // Converts a UTF-8 string to a Windows UTF-16 multi-byte wide character
  // string.
  // See http://utf8everywhere.org/#windows
  std::wstring toUtf16(const std::string& str) {
    if (str.empty()) return std::wstring();
    int size_needed = MultiByteToWideChar(
      CP_UTF8, 0, &str[0], (int)str.size(), NULL, 0);
    std::wstring strTo(size_needed, 0);
    MultiByteToWideChar(CP_UTF8, 0, &str[0], (int)str.size(), &strTo[0],
      size_needed);
    return strTo;
  }
};

// Return the maximum number of concurrent mmaps.
int MaxMmaps() { return g_mmap_limit; }

WindowsEnv::WindowsEnv()
    : background_work_cv_(&background_work_mutex_),
      started_background_thread_(false),
      mmap_limiter_(MaxMmaps()) {}

void WindowsEnv::Schedule(
    void (*background_work_function)(void* background_work_arg),
    void* background_work_arg) {
  background_work_mutex_.Lock();

  // Start the background thread, if we haven't done so already.
  if (!started_background_thread_) {
    started_background_thread_ = true;
    std::thread background_thread(WindowsEnv::BackgroundThreadEntryPoint, this);
    background_thread.detach();
  }

  // If the queue is empty, the background thread may be waiting for work.
  if (background_work_queue_.empty()) {
    background_work_cv_.Signal();
  }

  background_work_queue_.emplace(background_work_function, background_work_arg);
  background_work_mutex_.Unlock();
}

void WindowsEnv::BackgroundThreadMain() {
  while (true) {
    background_work_mutex_.Lock();

    // Wait until there is work to be done.
    while (background_work_queue_.empty()) {
      background_work_cv_.Wait();
    }

    assert(!background_work_queue_.empty());
    auto background_work_function = background_work_queue_.front().function;
    void* background_work_arg = background_work_queue_.front().arg;
    background_work_queue_.pop();

    background_work_mutex_.Unlock();
    background_work_function(background_work_arg);
  }
}

// Wraps an Env instance whose destructor is never created.
//
// Intended usage:
//   using PlatformSingletonEnv = SingletonEnv<PlatformEnv>;
//   void ConfigurePosixEnv(int param) {
//     PlatformSingletonEnv::AssertEnvNotInitialized();
//     // set global configuration flags.
//   }
//   Env* Env::Default() {
//     static PlatformSingletonEnv default_env;
//     return default_env.env();
//   }
template <typename EnvType>
class SingletonEnv {
 public:
  SingletonEnv() {
#if !defined(NDEBUG)
    env_initialized_.store(true, std::memory_order::memory_order_relaxed);
#endif  // !defined(NDEBUG)
    static_assert(sizeof(env_storage_) >= sizeof(EnvType),
                  "env_storage_ will not fit the Env");
    static_assert(alignof(decltype(env_storage_)) >= alignof(EnvType),
                  "env_storage_ does not meet the Env's alignment needs");
    new (&env_storage_) EnvType();
  }
  ~SingletonEnv() = default;

  SingletonEnv(const SingletonEnv&) = delete;
  SingletonEnv& operator=(const SingletonEnv&) = delete;

  Env* env() { return reinterpret_cast<Env*>(&env_storage_); }

  static void AssertEnvNotInitialized() {
#if !defined(NDEBUG)
    assert(!env_initialized_.load(std::memory_order::memory_order_relaxed));
#endif  // !defined(NDEBUG)
  }

 private:
  typename std::aligned_storage<sizeof(EnvType), alignof(EnvType)>::type
      env_storage_;
#if !defined(NDEBUG)
  static std::atomic<bool> env_initialized_;
#endif  // !defined(NDEBUG)
};

#if !defined(NDEBUG)
template <typename EnvType>
std::atomic<bool> SingletonEnv<EnvType>::env_initialized_;
#endif  // !defined(NDEBUG)

using WindowsDefaultEnv = SingletonEnv<WindowsEnv>;

}  // namespace

void EnvWindowsTestHelper::SetReadOnlyMMapLimit(int limit) {
  WindowsDefaultEnv::AssertEnvNotInitialized();
  g_mmap_limit = limit;
}

Env* Env::Default() {
  static WindowsDefaultEnv env_container;
  return env_container.env();
}

}  // namespace leveldb<|MERGE_RESOLUTION|>--- conflicted
+++ resolved
@@ -509,14 +509,9 @@
     return Status::OK();
   }
 
-<<<<<<< HEAD
-  Status DeleteFile(const std::string& filename) override {
+  Status RemoveFile(const std::string& filename) override {
     auto wFilename = toUtf16(filename);
     if (!::DeleteFileW(wFilename.c_str())) {
-=======
-  Status RemoveFile(const std::string& filename) override {
-    if (!::DeleteFileA(filename.c_str())) {
->>>>>>> 5783a793
       return WindowsError(filename, ::GetLastError());
     }
     return Status::OK();
@@ -530,14 +525,9 @@
     return Status::OK();
   }
 
-<<<<<<< HEAD
-  Status DeleteDir(const std::string& dirname) override {
+  Status RemoveDir(const std::string& dirname) override {
     auto wDirname = toUtf16(dirname);
     if (!::RemoveDirectoryW(wDirname.c_str())) {
-=======
-  Status RemoveDir(const std::string& dirname) override {
-    if (!::RemoveDirectoryA(dirname.c_str())) {
->>>>>>> 5783a793
       return WindowsError(dirname, ::GetLastError());
     }
     return Status::OK();
