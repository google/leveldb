// Copyright (c) 2011 The LevelDB Authors. All rights reserved.
// Use of this source code is governed by a BSD-style license that can be
// found in the LICENSE file. See the AUTHORS file for names of contributors.

#include "leveldb/table_builder.h"

#include <cassert>

#include "leveldb/comparator.h"
#include "leveldb/env.h"
#include "leveldb/filter_policy.h"
#include "leveldb/options.h"
#include "table/block_builder.h"
#include "table/filter_block.h"
#include "table/format.h"
#include "util/coding.h"
#include "util/crc32c.h"

namespace leveldb {

struct TableBuilder::Rep {
  Rep(const Options& opt, WritableFile* f)
      : options(opt),
        index_block_options(opt),
        file(f),
        offset(0),
        data_block(&options),
        index_block(&index_block_options),
        num_entries(0),
        closed(false),
        filter_block(opt.filter_policy == nullptr
                         ? nullptr
                         : new FilterBlockBuilder(opt.filter_policy)),
        pending_index_entry(false) {
    index_block_options.block_restart_interval = 1;
  }

  Options options;
  Options index_block_options;
  WritableFile* file;
  uint64_t offset;
  Status status;
  BlockBuilder data_block;
  BlockBuilder index_block;
  std::string last_key;
  int64_t num_entries;
  bool closed;  // Either Finish() or Abandon() has been called.
  FilterBlockBuilder* filter_block;

  // We do not emit the index entry for a block until we have seen the
  // first key for the next data block.  This allows us to use shorter
  // keys in the index block.  For example, consider a block boundary
  // between the keys "the quick brown fox" and "the who".  We can use
  // "the r" as the key for the index block entry since it is >= all
  // entries in the first block and < all entries in subsequent
  // blocks.
  //
  // Invariant: r->pending_index_entry is true only if data_block is empty.
  bool pending_index_entry;
  BlockHandle pending_handle;  // Handle to add to index block

  std::string compressed_output;
};

TableBuilder::TableBuilder(const Options& options, WritableFile* file)
    : rep_(new Rep(options, file)) {
  if (rep_->filter_block != nullptr) {
    rep_->filter_block->StartBlock(0);
  }
}

TableBuilder::~TableBuilder() {
  assert(rep_->closed);  // Catch errors where caller forgot to call Finish()
  delete rep_->filter_block;
  delete rep_;
}

Status TableBuilder::ChangeOptions(const Options& options) {
  // Note: if more fields are added to Options, update
  // this function to catch changes that should not be allowed to
  // change in the middle of building a Table.
  if (options.comparator != rep_->options.comparator) {
    return Status::InvalidArgument("changing comparator while building table");
  }

  // Note that any live BlockBuilders point to rep_->options and therefore
  // will automatically pick up the updated options.
  rep_->options = options;
  rep_->index_block_options = options;
  rep_->index_block_options.block_restart_interval = 1;
  return Status::OK();
}

void TableBuilder::Add(const Slice& key, const Slice& value) {
  Rep* r = rep_;
  assert(!r->closed);
  if (!ok()) return;
  if (r->num_entries > 0) {
    assert(r->options.comparator->Compare(key, Slice(r->last_key)) > 0);
  }

  if (r->pending_index_entry) {
    assert(r->data_block.empty());
    r->options.comparator->FindShortestSeparator(&r->last_key, key);
    std::string handle_encoding;
    r->pending_handle.EncodeTo(&handle_encoding);
    r->index_block.Add(r->last_key, Slice(handle_encoding));
    r->pending_index_entry = false;
  }

  if (r->filter_block != nullptr) {
    r->filter_block->AddKey(key);
  }

  r->last_key.assign(key.data(), key.size());
  r->num_entries++;
  r->data_block.Add(key, value);

  const size_t estimated_block_size = r->data_block.CurrentSizeEstimate();
  if (estimated_block_size >= r->options.block_size) {
    Flush();
  }
}

void TableBuilder::Flush() {
  Rep* r = rep_;
  assert(!r->closed);
  if (!ok()) return;
  if (r->data_block.empty()) return;
  assert(!r->pending_index_entry);
  WriteBlock(&r->data_block, &r->pending_handle);
  if (ok()) {
    r->pending_index_entry = true;
    r->status = r->file->Flush();
  }
  if (r->filter_block != nullptr) {
    r->filter_block->StartBlock(r->offset);
  }
}

void TableBuilder::WriteBlock(BlockBuilder* block, BlockHandle* handle) {
  // File format contains a sequence of blocks where each block has:
  //    block_data: uint8[n]
  //    type: uint8
  //    crc: uint32
  assert(ok());
  Rep* r = rep_;
  Slice raw = block->Finish();

  Slice block_contents;
  CompressionType type = r->options.compression;
  // TODO(postrelease): Support more compression options: zlib?
  switch (type) {
    case kNoCompression:
      block_contents = raw;
      break;

    case kSnappyCompression: {
      std::string* compressed = &r->compressed_output;
      if (port::Snappy_Compress(raw.data(), raw.size(), compressed) &&
          compressed->size() < raw.size() - (raw.size() / 8u)) {
        block_contents = *compressed;
      } else {
        // Snappy not supported, or compressed less than 12.5%, so just
        // store uncompressed form
        block_contents = raw;
        type = kNoCompression;
      }
      break;
    }

<<<<<<< HEAD
    case kLz4Compression: {
      std::string* compressed = &r->compressed_output;
      if (port::Lz4_Compress(raw.data(), raw.size(), compressed) &&
          compressed->size() < raw.size() - (raw.size() / 8u)) {
        block_contents = *compressed;
      } else {
        // Snappy not supported, or compressed less than 12.5%, so just
=======
    case kZstdCompression: {
      std::string* compressed = &r->compressed_output;
      if (port::Zstd_Compress(r->options.zstd_compression_level, raw.data(),
                              raw.size(), compressed) &&
          compressed->size() < raw.size() - (raw.size() / 8u)) {
        block_contents = *compressed;
      } else {
        // Zstd not supported, or compressed less than 12.5%, so just
>>>>>>> 068d5ee1
        // store uncompressed form
        block_contents = raw;
        type = kNoCompression;
      }
      break;
    }
  }
  WriteRawBlock(block_contents, type, handle, raw.size());
  r->compressed_output.clear();
  block->Reset();
}

void TableBuilder::WriteRawBlock(const Slice& block_contents,
                                 CompressionType type, BlockHandle* handle,
                                 size_t rawsize) {
  Rep* r = rep_;
  handle->set_offset(r->offset);
  handle->set_size(block_contents.size());
  handle->set_rawsize(rawsize);
  r->status = r->file->Append(block_contents);
  if (r->status.ok()) {
    char trailer[kBlockTrailerSize];
    trailer[0] = type;
    uint32_t crc = crc32c::Value(block_contents.data(), block_contents.size());
    crc = crc32c::Extend(crc, trailer, 1);  // Extend crc to cover block type
    EncodeFixed32(trailer + 1, crc32c::Mask(crc));
    r->status = r->file->Append(Slice(trailer, kBlockTrailerSize));
    if (r->status.ok()) {
      r->offset += block_contents.size() + kBlockTrailerSize;
    }
  }
}

Status TableBuilder::status() const { return rep_->status; }

Status TableBuilder::Finish() {
  Rep* r = rep_;
  Flush();
  assert(!r->closed);
  r->closed = true;

  BlockHandle filter_block_handle, metaindex_block_handle, index_block_handle;

  // Write filter block
  if (ok() && r->filter_block != nullptr) {
    WriteRawBlock(r->filter_block->Finish(), kNoCompression,
                  &filter_block_handle);
  }

  // Write metaindex block
  if (ok()) {
    BlockBuilder meta_index_block(&r->options);
    if (r->filter_block != nullptr) {
      // Add mapping from "filter.Name" to location of filter data
      std::string key = "filter.";
      key.append(r->options.filter_policy->Name());
      std::string handle_encoding;
      filter_block_handle.EncodeTo(&handle_encoding);
      meta_index_block.Add(key, handle_encoding);
    }

    // TODO(postrelease): Add stats and other meta blocks
    WriteBlock(&meta_index_block, &metaindex_block_handle);
  }

  // Write index block
  if (ok()) {
    if (r->pending_index_entry) {
      r->options.comparator->FindShortSuccessor(&r->last_key);
      std::string handle_encoding;
      r->pending_handle.EncodeTo(&handle_encoding);
      r->index_block.Add(r->last_key, Slice(handle_encoding));
      r->pending_index_entry = false;
    }
    WriteBlock(&r->index_block, &index_block_handle);
  }

  // Write footer
  if (ok()) {
    Footer footer;
    footer.set_metaindex_handle(metaindex_block_handle);
    footer.set_index_handle(index_block_handle);
    std::string footer_encoding;
    footer.EncodeTo(&footer_encoding);
    r->status = r->file->Append(footer_encoding);
    if (r->status.ok()) {
      r->offset += footer_encoding.size();
    }
  }
  return r->status;
}

void TableBuilder::Abandon() {
  Rep* r = rep_;
  assert(!r->closed);
  r->closed = true;
}

uint64_t TableBuilder::NumEntries() const { return rep_->num_entries; }

uint64_t TableBuilder::FileSize() const { return rep_->offset; }

}  // namespace leveldb<|MERGE_RESOLUTION|>--- conflicted
+++ resolved
@@ -168,16 +168,17 @@
       }
       break;
     }
-
-<<<<<<< HEAD
     case kLz4Compression: {
       std::string* compressed = &r->compressed_output;
       if (port::Lz4_Compress(raw.data(), raw.size(), compressed) &&
           compressed->size() < raw.size() - (raw.size() / 8u)) {
         block_contents = *compressed;
       } else {
-        // Snappy not supported, or compressed less than 12.5%, so just
-=======
+        // store uncompressed form
+        block_contents = raw;
+        type = kNoCompression;
+      }
+      break;
     case kZstdCompression: {
       std::string* compressed = &r->compressed_output;
       if (port::Zstd_Compress(r->options.zstd_compression_level, raw.data(),
@@ -186,7 +187,6 @@
         block_contents = *compressed;
       } else {
         // Zstd not supported, or compressed less than 12.5%, so just
->>>>>>> 068d5ee1
         // store uncompressed form
         block_contents = raw;
         type = kNoCompression;
