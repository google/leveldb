--- conflicted
+++ resolved
@@ -792,11 +792,7 @@
 
 TEST(TableTest, ApproximateOffsetOfSnappyCompressed) {
   if (!SnappyCompressionSupported()) {
-<<<<<<< HEAD
-    fprintf(stderr, "skipping snappy compression tests\n");
-=======
     std::fprintf(stderr, "skipping compression tests\n");
->>>>>>> 5bd5f0f6
     return;
   }
 
